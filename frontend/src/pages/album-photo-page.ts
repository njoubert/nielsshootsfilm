--- conflicted
+++ resolved
@@ -328,12 +328,9 @@
     super.disconnectedCallback();
     document.removeEventListener('keydown', this.handleKeyDown);
     this.disableBodyScroll(false);
-<<<<<<< HEAD
-=======
 
     // Exit fullscreen when leaving the page
     void this.exitFullscreen();
->>>>>>> ab50b2fb
 
     // Clean up any pending timeouts
     if (this.loadingGracePeriodTimeout !== null) {
@@ -692,57 +689,10 @@
     }
   }
 
-<<<<<<< HEAD
-  // Touch handlers for pinch zoom and swipe navigation
-  private handleTouchStart = (e: TouchEvent) => {
-    if (e.touches.length === 2) {
-      // Two-finger touch - pinch zoom
-      e.preventDefault();
-      this.isPinching = true;
-      this.isSwiping = false;
-      this.lastTouchDistance = this.getTouchDistance(e.touches);
-      this.initialScale = this.imageScale;
-      this.lastTouchMidpoint = this.getTouchMidpoint(e.touches);
-    } else if (e.touches.length === 1) {
-      // Single finger touch - could be tap, double-tap, or swipe
-      const now = Date.now();
-
-      // Check for double-tap
-      if (now - this.lastTapTime < 300) {
-        // Double-tap detected - reset zoom
-        this.resetZoom();
-        this.isSwiping = false;
-      } else {
-        // Start tracking for potential swipe (only if not zoomed)
-        if (this.imageScale === 1) {
-          this.touchStartX = e.touches[0].clientX;
-          this.touchStartY = e.touches[0].clientY;
-          this.touchStartTime = now;
-          this.isSwiping = true;
-        }
-      }
-
-      this.lastTapTime = now;
-    }
-  };
-
-  private handleTouchMove = (e: TouchEvent) => {
-    if (e.touches.length === 2 && this.isPinching) {
-      // Two-finger pinch zoom
-      e.preventDefault();
-
-      const currentDistance = this.getTouchDistance(e.touches);
-      const currentMidpoint = this.getTouchMidpoint(e.touches);
-
-      // Calculate scale change
-      const scaleChange = currentDistance / this.lastTouchDistance;
-      let newScale = this.initialScale * scaleChange;
-=======
   private async requestFullscreenIfMobile() {
     // Only request fullscreen on mobile devices
     const isMobile = /iPhone|iPad|iPod|Android/i.test(navigator.userAgent);
     if (!isMobile) return;
->>>>>>> ab50b2fb
 
     try {
       // Request fullscreen on the host element
